--- conflicted
+++ resolved
@@ -5,15 +5,6 @@
 from optparse import OptionParser
 
 parser = OptionParser(version='pakrat %s' % pakrat.__version__,
-<<<<<<< HEAD
-    usage=('usage: %prog [options] baseurl [baseurl] ...'))
-parser.add_option('--repoversion', default=None,
-    help=('The version of the repository to create. By default, the '
-	  'repositories will not be versioned.'))
-parser.add_option('--delete', action='store_true', default=False,
-    help=('Delete packages that are no longer at the remote source. '
-          'This option does nothing if --repoversion is passed.'))
-=======
     usage='\n'.join([
         'pakrat [options]\n',
         'Repositories are declared using two options: name and',
@@ -38,7 +29,9 @@
 parser.add_option('--repodir', default=[], action='append',
     help=('The path to a YUM repos.d-style directory of configs '
           '(repeatable)'))
->>>>>>> 7cd002c3
+parser.add_option('--delete', action='store_true', default=False,
+    help=('Delete packages that are no longer at the remote source. '
+          'This option does nothing if --repoversion is passed.'))
 
 options, args = parser.parse_args()
 
@@ -52,14 +45,15 @@
         name, url = repo
         repos.append(pakrat.repo(name=name, baseurls=[url]))
 
+if len(repos) < 1 and len(options.repofile) < 1 and len(options.repodir) < 1:
+    parser.print_help()
+    sys.exit(1)
+
 pakrat.sync(
     basedir=options.outdir,
     repoversion=options.repoversion,
     repos=repos,
-<<<<<<< HEAD
+    repofiles=options.repofile,
+    repodirs=options.repodir,
     delete=options.delete
-=======
-    repofiles=options.repofile,
-    repodirs=options.repodir
->>>>>>> 7cd002c3
 )